--- conflicted
+++ resolved
@@ -38,14 +38,10 @@
     pub max_backups: usize,
 }
 
-impl RepairContext {
-    /// Create a new repair context from validation results
-<<<<<<< HEAD
+impl RepairContext {    /// Create a new repair context from validation results
     /// 
     /// Creates a context with default settings: auto-repair critical issues enabled,
     /// auto-repair warnings disabled, and a maximum of 3 backups.
-=======
->>>>>>> 13e98a50
     #[must_use]
     pub fn new(validation_result: &ValidationResult) -> Self {
         Self {
@@ -70,15 +66,10 @@
             auto_repair_warnings,
             max_backups,
         }
-    }
-
-    /// Get issues that should be auto-repaired based on settings
-<<<<<<< HEAD
+    }    /// Get issues that should be auto-repaired based on settings
     /// 
     /// Returns a filtered list of validation errors based on severity levels
     /// configured for auto-repair (critical errors and warnings separately).
-=======
->>>>>>> 13e98a50
     #[must_use]
     pub fn auto_repairable_issues(&self) -> Vec<&ValidationError> {
         self.issues
