//! Repository pattern implementation for database operations
//!
//! This module provides a structured approach to database operations
//! using the repository pattern for better organization and testability.

pub mod audiobook;
pub mod library;
pub mod progress;

pub use audiobook::AudiobookRepository;
pub use library::LibraryRepository;
pub use progress::ProgressRepository;

use super::connection::EnhancedConnection;
use super::error::{DatabaseError, DbResult};
use rusqlite::Connection;
use std::sync::Arc;
<<<<<<< HEAD

=======
use tracing::{debug, error, warn};
>>>>>>> 31a17b4f

/// Type alias for typed row processing callback to reduce complexity
///
/// This callback provides type safety while allowing dynamic query construction.
/// Returns a concrete type `T` known at compile time for better type safety.
type TypedRowCallback<T> = Box<dyn FnOnce(&rusqlite::Row) -> Result<T, rusqlite::Error> + Send>;

/// Base repository trait with non-generic methods
pub trait RepositoryBase: Send + Sync + 'static {
    /// Get the enhanced connection
    fn connect(&self) -> &Arc<EnhancedConnection>;

}

/// Repository operations with generic methods
/// This trait is not object-safe due to generic methods
pub trait Repository: RepositoryBase {
    /// Execute a query with proper error handling
    fn execute_query<F, R>(&self, f: F) -> DbResult<R>
    where
        F: Fn(&Connection) -> std::result::Result<R, rusqlite::Error> + Send + 'static,
        R: Send + 'static;

    /// Execute a query with enhanced connection
    fn execute_query_enhanced<F, R>(&self, f: F) -> DbResult<R>
    where
        F: Fn(&EnhancedConnection) -> std::result::Result<R, rusqlite::Error> + Send + 'static,
        R: Send + 'static;

    /// Execute a transaction with enhanced connection features
    fn execute_transaction<F, R>(&self, f: F) -> DbResult<R>
    where
        F: Fn(&rusqlite::Transaction) -> std::result::Result<R, rusqlite::Error> + Send + 'static,
        R: Send + 'static;
}

<<<<<<< HEAD

/// Type-safe repository trait for dynamic queries
///
/// This trait provides type-safe methods for dynamic query construction with
/// compile-time type guarantees. Unlike traditional dynamic query approaches
/// that use type erasure, this trait is not object-safe due to generic methods,
/// but provides complete compile-time type safety for dynamic database operations.
pub trait SafeDynRepository: RepositoryBase {
    /// Execute a query that returns a single row with type safety
    ///
    /// **Type Safety**: This method uses generics to ensure compile-time type checking
    /// while allowing dynamic query construction, eliminating runtime type casting errors.
    ///
    /// **Usage**: Use this method when you need to construct queries dynamically
    /// but want compile-time type guarantees for the results.
=======
/// Object-safe repository trait for dynamic dispatch
pub trait DynRepository: RepositoryBase + Send + Sync + 'static {
    /// Execute a query with proper error handling (dynamic version)
    fn execute_query_dyn(
        &self,
        query: &str,
        params: &[&(dyn rusqlite::ToSql + Sync)],
    ) -> DbResult<usize> {
        // Use efficient parameter conversion with early error handling
        let query = query.to_string();
        let owned_params = convert_params_efficiently(params)?;

        self.execute_query(move |conn| {
            let mut stmt = conn.prepare(&query)?;
            let param_refs: Vec<&dyn rusqlite::ToSql> = owned_params
                .iter()
                .map(|p| p.as_ref() as &dyn rusqlite::ToSql)
                .collect();
            stmt.execute(rusqlite::params_from_iter(param_refs))
        })
    }
}

/// Type-safe repository trait for dynamic queries
///
/// This trait provides type-safe alternatives to the unsafe methods in `DynRepository`.
/// Unlike `DynRepository`, this trait is not object-safe due to generic methods,
/// but provides compile-time type safety for dynamic query construction.
pub trait SafeDynRepository: RepositoryBase {
    /// Execute a query that returns a single row with type safety
    ///
    /// **Type Safety**: This method provides a type-safe alternative to `query_row_dyn`
    /// by using generics to ensure compile-time type checking while still allowing
    /// dynamic query construction.
    ///    /// **Preferred Usage**: Use this method instead of `query_row_dyn` for new code
    /// that requires dynamic queries with type safety.
>>>>>>> 31a17b4f
    fn query_row_safe<T: Send + 'static>(
        &self,
        query: &str,
        params: &[&(dyn rusqlite::ToSql + Sync)],
        callback: TypedRowCallback<T>,
    ) -> DbResult<T> {
        let query = query.to_string();
        let owned_params = convert_params_efficiently(params)?;

<<<<<<< HEAD
        // Use Cell for single-use callback ownership transfer
=======
        // Use Cell for single-use callback ownership transfer (same pattern as query_row_dyn)
>>>>>>> 31a17b4f
        use std::cell::Cell;
        let callback_option = Cell::new(Some(callback));

        self.execute_query(move |conn| {
            let mut stmt = conn.prepare(&query)?;
            let param_refs: Vec<&dyn rusqlite::ToSql> = owned_params
                .iter()
                .map(|p| p.as_ref() as &dyn rusqlite::ToSql)
                .collect();

            stmt.query_row(rusqlite::params_from_iter(param_refs), |row| {
                let callback = callback_option.take().ok_or_else(|| {
                    rusqlite::Error::SqliteFailure(
                        rusqlite::ffi::Error::new(rusqlite::ffi::SQLITE_MISUSE),
                        Some("Callback consumed - query_row_safe single-use only".to_string()),
                    )
                })?;
                callback(row)
            })
        })
    }

<<<<<<< HEAD
    /// Execute a dynamic query with type safety and ergonomic callback interface
    ///
    /// This method provides a simplified interface for dynamic queries while maintaining
    /// complete type safety. It accepts a direct closure callback and provides compile-time
=======
    /// Execute a query dyn with migration to safe alternative
    ///
    /// This method provides a migration path from the unsafe `query_row_dyn` to the safe
    /// `query_row_safe` method. It accepts a generic return type and provides compile-time
>>>>>>> 31a17b4f
    /// type safety while maintaining the dynamic query capability.
    ///
    /// # Type Safety
    ///
<<<<<<< HEAD
    /// This method provides:
    /// - Complete compile-time type checking
    /// - No runtime type casting or boxing
    /// - Zero type confusion vulnerabilities
    /// - Zero-cost abstractions with full optimization
    ///
    /// # Usage Example
=======
    /// Unlike `query_row_dyn`, this method:
    /// - Provides compile-time type checking
    /// - Eliminates runtime type casting errors
    /// - Prevents type confusion vulnerabilities
    /// - Maintains performance with zero-cost abstractions
    ///
    /// # Migration Example
>>>>>>> 31a17b4f
    ///
    /// ```ignore
    /// // Type-safe dynamic query:
    /// let my_struct: MyStruct = repo.query_row_safe_simple(sql, params, |row| {
    ///     Ok(MyStruct::from_row(row)?)
    /// })?;
    /// ```
    fn query_row_safe_simple<T: Send + 'static>(
        &self,
        query: &str,
        params: &[&(dyn rusqlite::ToSql + Sync)],
        callback: impl FnOnce(&rusqlite::Row) -> Result<T, rusqlite::Error> + Send + 'static,
    ) -> DbResult<T> {
        let query = query.to_string();
        let owned_params = convert_params_efficiently(params)?;

        // Use Cell for single-use callback ownership transfer
        use std::cell::Cell;
        let callback_option = Cell::new(Some(callback));

        self.execute_query(move |conn| {
            let mut stmt = conn.prepare(&query)?;
            let param_refs: Vec<&dyn rusqlite::ToSql> = owned_params
                .iter()
                .map(|p| p.as_ref() as &dyn rusqlite::ToSql)
                .collect();

            stmt.query_row(rusqlite::params_from_iter(param_refs), |row| {
                let callback = callback_option.take().ok_or_else(|| {
                    rusqlite::Error::SqliteFailure(
                        rusqlite::ffi::Error::new(rusqlite::ffi::SQLITE_MISUSE),
                        Some(
<<<<<<< HEAD
                            "Callback consumed - query_row_safe_simple single-use only"
=======
                            "Callback consumed - query_row_safe_migration single-use only"
>>>>>>> 31a17b4f
                                .to_string(),
                        ),
                    )
                })?;
                callback(row)
            })
        })
    }
}

// Default implementation for Repository methods
impl<T: RepositoryBase + ?Sized> Repository for T {
    fn execute_query<F, R>(&self, f: F) -> DbResult<R>
    where
        F: Fn(&Connection) -> std::result::Result<R, rusqlite::Error> + Send + 'static,
        R: Send + 'static,
    {
        self.connect()
            .with_connection(move |conn| f(conn).map_err(DatabaseError::from))
    }

    fn execute_query_enhanced<F, R>(&self, f: F) -> DbResult<R>
    where
        F: Fn(&EnhancedConnection) -> std::result::Result<R, rusqlite::Error> + Send + 'static,
        R: Send + 'static,
    {
        let config = self.connect().config().clone();
        self.connect().with_connection(move |_| {
            let enhanced = EnhancedConnection::with_config(config.clone());
            f(&enhanced).map_err(DatabaseError::from)
        })
    }

    fn execute_transaction<F, R>(&self, f: F) -> DbResult<R>
    where
        F: Fn(&rusqlite::Transaction) -> std::result::Result<R, rusqlite::Error> + Send + 'static,
        R: Send + 'static,
    {
        self.connect().with_connection_mut(move |conn| {
            let tx = conn.transaction().map_err(DatabaseError::from)?;
            let result = f(&tx).map_err(DatabaseError::from);
            match result {
                Ok(r) => {
                    tx.commit().map_err(DatabaseError::from)?;
                    Ok(r)
                }
                Err(e) => {
                    // Attempt rollback with improved logging for transaction context
                    if let Err(rollback_err) = tx.rollback() {
                        error!(
                            "Repository transaction rollback failed during error recovery. \
                             Transaction state: failed, Rollback state: failed, \
                             Context: standard_repository_transaction, Operation: rollback_on_error, \
                             Rollback error: {rollback_err}, Original error: {e}"
                        );
                        // Still return the original error as primary concern
                        Err(e)
                    } else {
                        debug!(
                            "Repository transaction rolled back successfully. \
                             Transaction state: rolled_back, Rollback state: success, \
                             Context: standard_repository_transaction, Operation: rollback_on_error, \
                             Original error: {e}"
                        );
                        Err(e)
                    }
                }
            }
        })
    }
}

<<<<<<< HEAD
=======
// Implement DynRepository for all repository types
impl<T: RepositoryBase + ?Sized> DynRepository for T {
    fn execute_query_dyn(
        &self,
        query: &str,
        params: &[&(dyn rusqlite::ToSql + Sync)],
    ) -> DbResult<usize> {
        // Use efficient parameter conversion with early error handling
        let query = query.to_string();
        let owned_params = convert_params_efficiently(params)?;

        self.execute_query(move |conn| {
            let mut stmt = conn.prepare(&query)?;
            let param_refs: Vec<&dyn rusqlite::ToSql> = owned_params
                .iter()
                .map(|p| p.as_ref() as &dyn rusqlite::ToSql)
                .collect();
            stmt.execute(rusqlite::params_from_iter(param_refs))
        })
    }
}
>>>>>>> 31a17b4f

/// Helper function to convert a ValueRef to an owned ToSql value
///
/// **Purpose**: Converts borrowed SQLite values (ValueRef) to owned values that can be
/// safely moved across thread boundaries (Send) for use in dynamic database operations.
/// This is essential for the dynamic repository pattern where parameters need to be
/// converted from various types into a uniform trait object representation.
///
<<<<<<< HEAD
/// **Usage**: Called internally by dynamic query methods to handle parameter conversion
/// in a consistent manner across all repository implementations.
=======
/// **Usage**: Called internally by `execute_query_dyn` to handle
/// parameter conversion in a consistent manner across all repository implementations.
>>>>>>> 31a17b4f
fn convert_value_ref_to_owned(v: rusqlite::types::ValueRef) -> Box<dyn rusqlite::ToSql + Send> {
    match v {
        rusqlite::types::ValueRef::Null => Box::new(None::<String>),
        rusqlite::types::ValueRef::Integer(i) => Box::new(i),
        rusqlite::types::ValueRef::Real(f) => Box::new(f),
        rusqlite::types::ValueRef::Text(s) => Box::new(String::from_utf8_lossy(s).into_owned()),
        rusqlite::types::ValueRef::Blob(b) => Box::new(b.to_vec()),
    }
}

/// Helper function to convert a Value to an owned ToSql value
///
/// **Purpose**: Converts owned SQLite values (Value) to boxed ToSql trait objects
/// that can be safely used in dynamic database operations across thread boundaries.
/// This complements `convert_value_ref_to_owned` by handling already-owned values.
///
<<<<<<< HEAD
/// **Usage**: Called internally by dynamic query methods when parameter conversion
/// yields owned values rather than borrowed references.
=======
/// **Usage**: Called internally by `execute_query_dyn` when
/// parameter conversion yields owned values rather than borrowed references.
>>>>>>> 31a17b4f
fn convert_value_to_owned(v: rusqlite::types::Value) -> Box<dyn rusqlite::ToSql + Send> {
    match v {
        rusqlite::types::Value::Null => Box::new(None::<String>),
        rusqlite::types::Value::Integer(i) => Box::new(i),
        rusqlite::types::Value::Real(f) => Box::new(f),
        rusqlite::types::Value::Text(s) => Box::new(s),
        rusqlite::types::Value::Blob(b) => Box::new(b),
    }
}

<<<<<<< HEAD
/// Efficient parameter conversion function to eliminate duplication between dynamic methods
///
/// **Purpose**: Converts an array of SQL parameters to owned values suitable for dynamic
/// database operations. This centralizes parameter conversion logic and provides efficient
/// error handling with early bailout on conversion failures.
///
/// **Performance**: Pre-allocates result vector and uses direct conversion for efficiency,
/// avoiding iterator overhead and providing fast-fail behavior on invalid parameters.
///
/// **Architecture**: This function is decomposed into smaller helper functions for better
/// maintainability and readability. Each helper function handles a specific aspect of the
/// conversion process with detailed documentation.
=======
/// Convert SQL parameters to owned values for dynamic database operations
///
/// This function provides efficient parameter conversion with proper error handling
/// and early bailout on conversion failures.
>>>>>>> 31a17b4f
fn convert_params_efficiently(
    params: &[&(dyn rusqlite::ToSql + Sync)],
) -> Result<Vec<Box<dyn rusqlite::ToSql + Send>>, DatabaseError> {
    let mut result = Vec::with_capacity(params.len());
<<<<<<< HEAD

    for p in params {
        let converted_param = convert_single_param(p)?;
        result.push(converted_param);
    }

    Ok(result)
}

/// Converts a single SQL parameter to an owned value
///
/// **Purpose**: Handles the conversion of individual SQL parameters, providing clear
/// error messages and consistent behavior across all parameter types.
///
/// **Error Handling**: Returns early on conversion failures with contextual error information
/// to help with debugging parameter-related issues. No longer performs silent failure
/// conversions that could mask underlying problems.
///
/// **Safety**: Ensures all returned values implement both `ToSql` and `Send` traits
/// for safe use in concurrent database operations.
fn convert_single_param(
    param: &(dyn rusqlite::ToSql + Sync),
) -> Result<Box<dyn rusqlite::ToSql + Send>, DatabaseError> {
    match param.to_sql() {
        Ok(output) => convert_sql_output_to_owned(output),
        Err(e) => Err(DatabaseError::parameter_conversion_failed(&format!(
            "Failed to convert SQL parameter: {e}"
        ))),
    }
}

/// Converts SQLite ToSqlOutput to owned boxed values
///
/// **Purpose**: Handles the conversion of SQLite's output types to owned values that can
/// be safely moved across thread boundaries. This function centralizes the logic for
/// handling both borrowed and owned SQL values.
///
/// **Design**: Uses pattern matching to handle all possible SQLite output types,
/// ensuring comprehensive coverage and preventing runtime panics from unhandled cases.
///
/// **Performance**: Directly converts values without intermediate allocations where possible,
/// and provides fallback handling for unexpected or future SQLite output types.
///
/// **Error Handling**: Unlike silent failure patterns, this function properly logs
/// unexpected variants and provides detailed diagnostic information for debugging.
fn convert_sql_output_to_owned(
    output: rusqlite::types::ToSqlOutput<'_>,
) -> Result<Box<dyn rusqlite::ToSql + Send>, DatabaseError> {
    match output {
        rusqlite::types::ToSqlOutput::Borrowed(value_ref) => {
            Ok(convert_value_ref_to_owned(value_ref))
        }
        rusqlite::types::ToSqlOutput::Owned(value) => Ok(convert_value_to_owned(value)),
        // Handle any other potential variants with comprehensive error reporting
        _ => {
            // Log detailed diagnostic information for debugging and monitoring
            log::error!(
                "Database parameter conversion failed: Encountered unexpected ToSqlOutput variant. \
                 Context: convert_sql_output_to_owned, Variant: {:?}, \
                 Action: Failing conversion instead of silent NULL conversion. \
                 This may indicate a SQLite version compatibility issue or corrupted parameter data.",
                std::mem::discriminant(&output)
            );

            // Instead of silently converting to NULL (which masks errors),
            // return a proper error that can be handled by the caller
            Err(DatabaseError::parameter_conversion_failed(
                "Encountered unexpected SQLite ToSqlOutput variant. \
                 This may indicate a version compatibility issue or data corruption. \
                 Check logs for detailed diagnostic information.",
=======

    for param in params {
        // Convert parameter to SQL output
        let output = param.to_sql().map_err(|e| {
            DatabaseError::parameter_conversion_failed(&format!(
                "Failed to convert SQL parameter: {e}"
>>>>>>> 31a17b4f
            ))
        })?;

        // Convert to owned value based on output type
        let owned_value = match output {
            rusqlite::types::ToSqlOutput::Borrowed(value_ref) => {
                convert_value_ref_to_owned(value_ref)
            }
            rusqlite::types::ToSqlOutput::Owned(value) => convert_value_to_owned(value),
            // Handle unexpected variants with proper error reporting
            _ => {
                error!(
                    "Unexpected ToSqlOutput variant encountered during parameter conversion. \
                     This may indicate a SQLite version compatibility issue."
                );
                return Err(DatabaseError::parameter_conversion_failed(
                    "Encountered unexpected SQLite ToSqlOutput variant",
                ));
            }
        };

        result.push(owned_value);
    }

    Ok(result)
}
/// Enhanced repository trait for repositories that can leverage enhanced connection features
pub trait EnhancedRepository: Repository {
    /// Get access to enhanced connection
    fn get_enhanced_connection(&self) -> &Arc<EnhancedConnection> {
        self.connect()
    }
}

/// Repository manager that provides access to all repositories
pub struct RepositoryManager {
    enhanced_connection: Arc<EnhancedConnection>,
    audiobook_repo: AudiobookRepository,
    library_repo: LibraryRepository,
    progress_repo: ProgressRepository,
}

impl RepositoryManager {
    /// Create a new repository manager with enhanced connection support
    #[must_use]
    pub fn with_enhanced_connection(enhanced_connection: Arc<EnhancedConnection>) -> Self {
        Self {
            audiobook_repo: AudiobookRepository::new(enhanced_connection.clone()),
            library_repo: LibraryRepository::new(enhanced_connection.clone()),
            progress_repo: ProgressRepository::new(enhanced_connection.clone()),
            enhanced_connection,
        }
    }

    /// Get the audiobook repository
    #[must_use]
    pub const fn audiobooks(&self) -> &AudiobookRepository {
        &self.audiobook_repo
    }

    /// Get the library repository
    #[must_use]
    pub const fn libraries(&self) -> &LibraryRepository {
        &self.library_repo
    }

    /// Get the progress repository
    #[must_use]
    pub const fn progress(&self) -> &ProgressRepository {
        &self.progress_repo
    }

    /// Get access to the enhanced connection
    #[must_use]
    pub const fn enhanced_connection(&self) -> &Arc<EnhancedConnection> {
        &self.enhanced_connection
    }

    /// Execute a query using the enhanced connection
    pub fn execute_repository_query<F, R>(&self, f: F) -> DbResult<R>
    where
        F: Fn(&Connection) -> rusqlite::Result<R> + Send + 'static,
        R: Send + 'static,
    {
        self.enhanced_connection
            .with_connection(move |conn| f(conn).map_err(DatabaseError::from))
    }

    /// Execute a transaction with enhanced connection features
    pub fn with_enhanced_transaction<F, R>(&self, f: F) -> DbResult<R>
    where
        F: Fn(&rusqlite::Transaction) -> DbResult<R> + Send + 'static,
        R: Send + 'static,
    {
        self.enhanced_connection.with_connection_mut(move |conn| {
            let tx = conn.transaction().map_err(DatabaseError::from)?;
            match f(&tx) {
                Ok(result) => {
                    tx.commit().map_err(DatabaseError::from)?;
                    Ok(result)
                }
                Err(e) => {
                    // Attempt to rollback, but preserve the original error if rollback fails
                    if let Err(rollback_err) = tx.rollback() {
                        error!(
                            "Database transaction rollback failed during error recovery. \
                             Transaction state: failed, Rollback state: failed, \
                             Context: enhanced_repository_transaction, Operation: rollback_on_error, \
                             Rollback error: {rollback_err}, Original error: {e}"
                        );
                        // Return a compound error that includes both the original and rollback errors
                        Err(DatabaseError::transaction_failed(&format!(
                            "Transaction failed: {e}. Rollback also failed: {rollback_err}", 
                        )))
                    } else {
                        warn!(
                            "Database transaction rolled back successfully after error. \
                             Transaction state: rolled_back, Rollback state: success, \
                             Context: enhanced_repository_transaction, Operation: rollback_on_error, \
                             Original error: {e}"
                        );
                        Err(e)
                    }
                }
            }
        })
    }
}

impl Clone for RepositoryManager {
    fn clone(&self) -> Self {
        Self {
            audiobook_repo: AudiobookRepository::new(self.enhanced_connection.clone()),
            library_repo: LibraryRepository::new(self.enhanced_connection.clone()),
            progress_repo: ProgressRepository::new(self.enhanced_connection.clone()),
            enhanced_connection: self.enhanced_connection.clone(),
        }
    }
}

/// Enhanced repository wrapper that provides access to repository manager's enhanced connection
pub struct EnhancedRepositoryWrapper<'a, T: Repository> {
    repo: &'a T,
    manager: &'a RepositoryManager,
}

impl<'a, T: Repository> EnhancedRepositoryWrapper<'a, T> {
    /// Execute a query using the enhanced connection if available, otherwise fall back to the repository's own connection
    pub fn execute_query<F, R>(&self, f: F) -> DbResult<R>
    where
        F: Fn(&Connection) -> rusqlite::Result<R> + Send + 'static,
        R: Send + 'static,
    {
        // Use manager's enhanced connection if available
        self.manager.execute_repository_query(f)
    }
}

impl<'a, T: Repository> std::ops::Deref for EnhancedRepositoryWrapper<'a, T> {
    type Target = T;

    fn deref(&self) -> &Self::Target {
        self.repo
    }
}

// Implement SafeDynRepository for all repository types
impl<T: RepositoryBase + ?Sized> SafeDynRepository for T {}<|MERGE_RESOLUTION|>--- conflicted
+++ resolved
@@ -15,27 +15,20 @@
 use super::error::{DatabaseError, DbResult};
 use rusqlite::Connection;
 use std::sync::Arc;
-<<<<<<< HEAD
-
-=======
 use tracing::{debug, error, warn};
->>>>>>> 31a17b4f
 
 /// Type alias for typed row processing callback to reduce complexity
 ///
 /// This callback provides type safety while allowing dynamic query construction.
 /// Returns a concrete type `T` known at compile time for better type safety.
 type TypedRowCallback<T> = Box<dyn FnOnce(&rusqlite::Row) -> Result<T, rusqlite::Error> + Send>;
-
 /// Base repository trait with non-generic methods
 pub trait RepositoryBase: Send + Sync + 'static {
     /// Get the enhanced connection
     fn connect(&self) -> &Arc<EnhancedConnection>;
-
-}
-
-/// Repository operations with generic methods
-/// This trait is not object-safe due to generic methods
+}
+
+/// Repository operations with generic methods (not object-safe)
 pub trait Repository: RepositoryBase {
     /// Execute a query with proper error handling
     fn execute_query<F, R>(&self, f: F) -> DbResult<R>
@@ -56,32 +49,14 @@
         R: Send + 'static;
 }
 
-<<<<<<< HEAD
-
-/// Type-safe repository trait for dynamic queries
-///
-/// This trait provides type-safe methods for dynamic query construction with
-/// compile-time type guarantees. Unlike traditional dynamic query approaches
-/// that use type erasure, this trait is not object-safe due to generic methods,
-/// but provides complete compile-time type safety for dynamic database operations.
-pub trait SafeDynRepository: RepositoryBase {
-    /// Execute a query that returns a single row with type safety
-    ///
-    /// **Type Safety**: This method uses generics to ensure compile-time type checking
-    /// while allowing dynamic query construction, eliminating runtime type casting errors.
-    ///
-    /// **Usage**: Use this method when you need to construct queries dynamically
-    /// but want compile-time type guarantees for the results.
-=======
 /// Object-safe repository trait for dynamic dispatch
-pub trait DynRepository: RepositoryBase + Send + Sync + 'static {
-    /// Execute a query with proper error handling (dynamic version)
+pub trait DynRepository: Repository {
+    /// Execute a query with dynamic parameters
     fn execute_query_dyn(
         &self,
         query: &str,
         params: &[&(dyn rusqlite::ToSql + Sync)],
     ) -> DbResult<usize> {
-        // Use efficient parameter conversion with early error handling
         let query = query.to_string();
         let owned_params = convert_params_efficiently(params)?;
 
@@ -96,20 +71,9 @@
     }
 }
 
-/// Type-safe repository trait for dynamic queries
-///
-/// This trait provides type-safe alternatives to the unsafe methods in `DynRepository`.
-/// Unlike `DynRepository`, this trait is not object-safe due to generic methods,
-/// but provides compile-time type safety for dynamic query construction.
-pub trait SafeDynRepository: RepositoryBase {
+/// Type-safe repository helpers for dynamic queries
+pub trait SafeDynRepository: Repository {
     /// Execute a query that returns a single row with type safety
-    ///
-    /// **Type Safety**: This method provides a type-safe alternative to `query_row_dyn`
-    /// by using generics to ensure compile-time type checking while still allowing
-    /// dynamic query construction.
-    ///    /// **Preferred Usage**: Use this method instead of `query_row_dyn` for new code
-    /// that requires dynamic queries with type safety.
->>>>>>> 31a17b4f
     fn query_row_safe<T: Send + 'static>(
         &self,
         query: &str,
@@ -119,11 +83,7 @@
         let query = query.to_string();
         let owned_params = convert_params_efficiently(params)?;
 
-<<<<<<< HEAD
         // Use Cell for single-use callback ownership transfer
-=======
-        // Use Cell for single-use callback ownership transfer (same pattern as query_row_dyn)
->>>>>>> 31a17b4f
         use std::cell::Cell;
         let callback_option = Cell::new(Some(callback));
 
@@ -146,45 +106,7 @@
         })
     }
 
-<<<<<<< HEAD
-    /// Execute a dynamic query with type safety and ergonomic callback interface
-    ///
-    /// This method provides a simplified interface for dynamic queries while maintaining
-    /// complete type safety. It accepts a direct closure callback and provides compile-time
-=======
-    /// Execute a query dyn with migration to safe alternative
-    ///
-    /// This method provides a migration path from the unsafe `query_row_dyn` to the safe
-    /// `query_row_safe` method. It accepts a generic return type and provides compile-time
->>>>>>> 31a17b4f
-    /// type safety while maintaining the dynamic query capability.
-    ///
-    /// # Type Safety
-    ///
-<<<<<<< HEAD
-    /// This method provides:
-    /// - Complete compile-time type checking
-    /// - No runtime type casting or boxing
-    /// - Zero type confusion vulnerabilities
-    /// - Zero-cost abstractions with full optimization
-    ///
-    /// # Usage Example
-=======
-    /// Unlike `query_row_dyn`, this method:
-    /// - Provides compile-time type checking
-    /// - Eliminates runtime type casting errors
-    /// - Prevents type confusion vulnerabilities
-    /// - Maintains performance with zero-cost abstractions
-    ///
-    /// # Migration Example
->>>>>>> 31a17b4f
-    ///
-    /// ```ignore
-    /// // Type-safe dynamic query:
-    /// let my_struct: MyStruct = repo.query_row_safe_simple(sql, params, |row| {
-    ///     Ok(MyStruct::from_row(row)?)
-    /// })?;
-    /// ```
+    /// Execute a dynamic query with a simple closure callback
     fn query_row_safe_simple<T: Send + 'static>(
         &self,
         query: &str,
@@ -210,12 +132,7 @@
                     rusqlite::Error::SqliteFailure(
                         rusqlite::ffi::Error::new(rusqlite::ffi::SQLITE_MISUSE),
                         Some(
-<<<<<<< HEAD
-                            "Callback consumed - query_row_safe_simple single-use only"
-=======
-                            "Callback consumed - query_row_safe_migration single-use only"
->>>>>>> 31a17b4f
-                                .to_string(),
+                            "Callback consumed - query_row_safe_simple single-use only".to_string(),
                         ),
                     )
                 })?;
@@ -287,30 +204,8 @@
     }
 }
 
-<<<<<<< HEAD
-=======
-// Implement DynRepository for all repository types
-impl<T: RepositoryBase + ?Sized> DynRepository for T {
-    fn execute_query_dyn(
-        &self,
-        query: &str,
-        params: &[&(dyn rusqlite::ToSql + Sync)],
-    ) -> DbResult<usize> {
-        // Use efficient parameter conversion with early error handling
-        let query = query.to_string();
-        let owned_params = convert_params_efficiently(params)?;
-
-        self.execute_query(move |conn| {
-            let mut stmt = conn.prepare(&query)?;
-            let param_refs: Vec<&dyn rusqlite::ToSql> = owned_params
-                .iter()
-                .map(|p| p.as_ref() as &dyn rusqlite::ToSql)
-                .collect();
-            stmt.execute(rusqlite::params_from_iter(param_refs))
-        })
-    }
-}
->>>>>>> 31a17b4f
+// Implement DynRepository for all repository types (uses default method bodies)
+impl<T: RepositoryBase + ?Sized> DynRepository for T {}
 
 /// Helper function to convert a ValueRef to an owned ToSql value
 ///
@@ -319,13 +214,9 @@
 /// This is essential for the dynamic repository pattern where parameters need to be
 /// converted from various types into a uniform trait object representation.
 ///
-<<<<<<< HEAD
-/// **Usage**: Called internally by dynamic query methods to handle parameter conversion
-/// in a consistent manner across all repository implementations.
-=======
 /// **Usage**: Called internally by `execute_query_dyn` to handle
 /// parameter conversion in a consistent manner across all repository implementations.
->>>>>>> 31a17b4f
+/// parameter conversion in a consistent manner across all repository implementations.
 fn convert_value_ref_to_owned(v: rusqlite::types::ValueRef) -> Box<dyn rusqlite::ToSql + Send> {
     match v {
         rusqlite::types::ValueRef::Null => Box::new(None::<String>),
@@ -342,13 +233,9 @@
 /// that can be safely used in dynamic database operations across thread boundaries.
 /// This complements `convert_value_ref_to_owned` by handling already-owned values.
 ///
-<<<<<<< HEAD
-/// **Usage**: Called internally by dynamic query methods when parameter conversion
-/// yields owned values rather than borrowed references.
-=======
 /// **Usage**: Called internally by `execute_query_dyn` when
 /// parameter conversion yields owned values rather than borrowed references.
->>>>>>> 31a17b4f
+/// parameter conversion yields owned values rather than borrowed references.
 fn convert_value_to_owned(v: rusqlite::types::Value) -> Box<dyn rusqlite::ToSql + Send> {
     match v {
         rusqlite::types::Value::Null => Box::new(None::<String>),
@@ -358,109 +245,19 @@
         rusqlite::types::Value::Blob(b) => Box::new(b),
     }
 }
-
-<<<<<<< HEAD
-/// Efficient parameter conversion function to eliminate duplication between dynamic methods
-///
-/// **Purpose**: Converts an array of SQL parameters to owned values suitable for dynamic
-/// database operations. This centralizes parameter conversion logic and provides efficient
-/// error handling with early bailout on conversion failures.
-///
-/// **Performance**: Pre-allocates result vector and uses direct conversion for efficiency,
-/// avoiding iterator overhead and providing fast-fail behavior on invalid parameters.
-///
-/// **Architecture**: This function is decomposed into smaller helper functions for better
-/// maintainability and readability. Each helper function handles a specific aspect of the
-/// conversion process with detailed documentation.
-=======
 /// Convert SQL parameters to owned values for dynamic database operations
 ///
 /// This function provides efficient parameter conversion with proper error handling
 /// and early bailout on conversion failures.
->>>>>>> 31a17b4f
 fn convert_params_efficiently(
     params: &[&(dyn rusqlite::ToSql + Sync)],
 ) -> Result<Vec<Box<dyn rusqlite::ToSql + Send>>, DatabaseError> {
     let mut result = Vec::with_capacity(params.len());
-<<<<<<< HEAD
-
-    for p in params {
-        let converted_param = convert_single_param(p)?;
-        result.push(converted_param);
-    }
-
-    Ok(result)
-}
-
-/// Converts a single SQL parameter to an owned value
-///
-/// **Purpose**: Handles the conversion of individual SQL parameters, providing clear
-/// error messages and consistent behavior across all parameter types.
-///
-/// **Error Handling**: Returns early on conversion failures with contextual error information
-/// to help with debugging parameter-related issues. No longer performs silent failure
-/// conversions that could mask underlying problems.
-///
-/// **Safety**: Ensures all returned values implement both `ToSql` and `Send` traits
-/// for safe use in concurrent database operations.
-fn convert_single_param(
-    param: &(dyn rusqlite::ToSql + Sync),
-) -> Result<Box<dyn rusqlite::ToSql + Send>, DatabaseError> {
-    match param.to_sql() {
-        Ok(output) => convert_sql_output_to_owned(output),
-        Err(e) => Err(DatabaseError::parameter_conversion_failed(&format!(
-            "Failed to convert SQL parameter: {e}"
-        ))),
-    }
-}
-
-/// Converts SQLite ToSqlOutput to owned boxed values
-///
-/// **Purpose**: Handles the conversion of SQLite's output types to owned values that can
-/// be safely moved across thread boundaries. This function centralizes the logic for
-/// handling both borrowed and owned SQL values.
-///
-/// **Design**: Uses pattern matching to handle all possible SQLite output types,
-/// ensuring comprehensive coverage and preventing runtime panics from unhandled cases.
-///
-/// **Performance**: Directly converts values without intermediate allocations where possible,
-/// and provides fallback handling for unexpected or future SQLite output types.
-///
-/// **Error Handling**: Unlike silent failure patterns, this function properly logs
-/// unexpected variants and provides detailed diagnostic information for debugging.
-fn convert_sql_output_to_owned(
-    output: rusqlite::types::ToSqlOutput<'_>,
-) -> Result<Box<dyn rusqlite::ToSql + Send>, DatabaseError> {
-    match output {
-        rusqlite::types::ToSqlOutput::Borrowed(value_ref) => {
-            Ok(convert_value_ref_to_owned(value_ref))
-        }
-        rusqlite::types::ToSqlOutput::Owned(value) => Ok(convert_value_to_owned(value)),
-        // Handle any other potential variants with comprehensive error reporting
-        _ => {
-            // Log detailed diagnostic information for debugging and monitoring
-            log::error!(
-                "Database parameter conversion failed: Encountered unexpected ToSqlOutput variant. \
-                 Context: convert_sql_output_to_owned, Variant: {:?}, \
-                 Action: Failing conversion instead of silent NULL conversion. \
-                 This may indicate a SQLite version compatibility issue or corrupted parameter data.",
-                std::mem::discriminant(&output)
-            );
-
-            // Instead of silently converting to NULL (which masks errors),
-            // return a proper error that can be handled by the caller
-            Err(DatabaseError::parameter_conversion_failed(
-                "Encountered unexpected SQLite ToSqlOutput variant. \
-                 This may indicate a version compatibility issue or data corruption. \
-                 Check logs for detailed diagnostic information.",
-=======
-
     for param in params {
         // Convert parameter to SQL output
         let output = param.to_sql().map_err(|e| {
             DatabaseError::parameter_conversion_failed(&format!(
                 "Failed to convert SQL parameter: {e}"
->>>>>>> 31a17b4f
             ))
         })?;
 
