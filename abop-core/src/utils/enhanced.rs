//! Enhanced utility functions for common operations
//!
//! This module provides high-level utility functions that combine multiple
//! casting operations and add domain-specific logic for common use cases.

use crate::error::{AppError, Result};
use crate::utils::casting::CastingBuilder;

/// Audio processing utilities
pub mod audio {
    use super::*;

    /// Calculate the total duration of an audiobook from sample counts and rates
    pub fn calculate_total_duration(
        tracks: &[(usize, u32)], // (sample_count, sample_rate) pairs
    ) -> Result<f32> {
        let _builder = CastingBuilder::for_audiobook_processing();
        let mut total_duration = 0.0;
        for &(samples, rate) in tracks {
            let duration =
                crate::utils::casting::domain::audio::safe_samples_to_duration(samples, rate)
                    .map_err(|e| AppError::Audio(format!("Duration calculation failed: {e}")))?;
            total_duration += duration;
        }

        Ok(total_duration)
    }

    /// Calculate optimal buffer size for audio processing
    pub fn calculate_optimal_buffer_size(
        sample_rate: u32,
        target_latency_ms: f32,
    ) -> Result<usize> {
        let builder = CastingBuilder::for_realtime_audio();
        let latency_seconds = target_latency_ms / 1000.0;

        builder
            .time_to_samples(latency_seconds, sample_rate)
            .map_err(|e| AppError::Audio(format!("Buffer size calculation failed: {e}")))
    }

    /// Convert between different audio formats safely
    pub fn convert_audio_sample(
        value: f64,
        from_format: AudioSampleFormat,
        to_format: AudioSampleFormat,
    ) -> Result<i64> {
        let builder = CastingBuilder::for_audio();

        let from_bits = from_format.bit_depth();
        let to_bits = to_format.bit_depth();

        builder
            .convert_audio_value(value, from_bits, to_bits)
            .map_err(|e| AppError::Audio(format!("Sample format conversion failed: {e}")))
    }

    /// Audio sample format enumeration
    #[derive(Debug, Clone, Copy)]
    pub enum AudioSampleFormat {
        /// 16-bit signed integer format
        Int16,
        /// 24-bit signed integer format
        Int24,
        /// 32-bit signed integer format
        Int32,
        /// 32-bit floating point format
        Float32,
        /// 64-bit floating point format
        Float64,
    }

    impl AudioSampleFormat {
        /// Returns the bit depth of the audio sample format
        ///
        /// # Returns
        /// The number of bits used to represent each sample in this format
        #[must_use]
        pub const fn bit_depth(self) -> u8 {
            match self {
                Self::Int16 => 16,
                Self::Int24 => 24,
                Self::Int32 => 32,
                Self::Float32 => 32,
                Self::Float64 => 64,
            }
        }
    }
}

/// Database utilities
pub mod database {
    use super::*;

    /// Calculate pagination parameters safely
    pub fn calculate_pagination(
        total_items: i64,
        page_size: usize,
        current_page: usize,
    ) -> Result<PaginationInfo> {
        let builder = CastingBuilder::for_database();

        // Validate inputs
        if total_items < 0 {
            return Err(AppError::InvalidData(
                "Total items cannot be negative".to_string(),
            ));
        }
        if page_size == 0 {
            return Err(AppError::InvalidData(
                "Page size cannot be zero".to_string(),
            ));
        }

        let total_items_usize = builder.int_to_int::<i64, usize>(total_items).map_err(|e| {
            AppError::Database(crate::db::error::DatabaseError::ExecutionFailed {
                message: format!("Failed to convert total items: {e}"),
            })
        })?;

        let total_pages = total_items_usize.div_ceil(page_size);
        let offset = current_page.saturating_sub(1) * page_size;
        let has_next = current_page < total_pages;
        let has_prev = current_page > 1;

        Ok(PaginationInfo {
            total_items: total_items_usize,
            page_size,
            current_page,
            total_pages,
            offset,
            has_next,
            has_prev,
        })
    }

    /// Pagination information
    #[derive(Debug, Clone)]
    pub struct PaginationInfo {
        /// Total number of items across all pages
        pub total_items: usize,
        /// Maximum number of items per page
        pub page_size: usize,
        /// Current page number (1-based)
        pub current_page: usize,
        /// Total number of pages
        pub total_pages: usize,
        /// Offset for database queries
        pub offset: usize,
        /// Whether there is a next page
        pub has_next: bool,
        /// Whether there is a previous page
        pub has_prev: bool,
    }

    /// Convert database timestamps safely
    pub fn convert_timestamp(timestamp: i64) -> Result<std::time::SystemTime> {
        use std::time::{Duration, UNIX_EPOCH};

        if timestamp < 0 {
            return Err(AppError::InvalidData(
                "Timestamp cannot be negative".to_string(),
            ));
        }

        let duration = Duration::from_secs(timestamp as u64);
        Ok(UNIX_EPOCH + duration)
    }
}

/// UI utilities
pub mod ui {
    use super::*;

    /// Calculate responsive grid layout
    pub fn calculate_grid_layout(
        container_width: f32,
        item_min_width: f32,
        gap: f32,
    ) -> Result<GridLayout> {
        let builder = CastingBuilder::for_ui();

        if container_width <= 0.0 || item_min_width <= 0.0 {
            return Err(AppError::InvalidData(
                "Dimensions must be positive".to_string(),
            ));
        }

        // Calculate how many items can fit
        let available_width = container_width - gap;
        let item_width_with_gap = item_min_width + gap;

        let columns = (available_width / item_width_with_gap).floor().max(1.0);
        let columns_usize = builder
            .float_to_int::<usize>(columns.into())
            .map_err(|e| AppError::Other(format!("Grid calculation failed: {e}")))?;

        // Calculate actual item width
        let total_gap_width = gap * (columns - 1.0);
        let actual_item_width = (container_width - total_gap_width) / columns;

        Ok(GridLayout {
            columns: columns_usize,
            item_width: actual_item_width,
            gap,
        })
    }

    /// Grid layout information
    #[derive(Debug, Clone)]
    pub struct GridLayout {
        /// Number of columns in the grid
        pub columns: usize,
        /// Width of each grid item
        pub item_width: f32,
        /// Gap between grid items
        pub gap: f32,
    }
    /// Calculate animation progress with easing
    pub fn calculate_animation_progress(
        elapsed: f32,
        duration: f32,
        easing: EasingFunction,
    ) -> Result<f32> {
        if duration <= 0.0 {
            return Err(AppError::InvalidData(
                "Duration must be positive".to_string(),
            ));
        }

        let linear_progress = (elapsed / duration).clamp(0.0, 1.0);
        let eased_progress = easing.apply(linear_progress);

        Ok(eased_progress)
    }

    /// Easing function types for animations
    #[derive(Debug, Clone, Copy)]
    pub enum EasingFunction {
        /// Linear interpolation (no easing)
        Linear,
        /// Ease-in (starts slow, accelerates)
        EaseIn,
        /// Ease-out (starts fast, decelerates)
        EaseOut,
        /// Ease-in-out (starts slow, accelerates, then decelerates)
        EaseInOut,
    }

    impl EasingFunction {
        /// Applies the easing function to a normalized time value
        ///
        /// # Arguments
        /// * `t` - Normalized time value between 0.0 and 1.0
        ///
        /// # Returns
        /// The eased value at time `t`
        ///
        /// # Panics
        /// This function does not panic for any input, but values outside [0.0, 1.0]
        /// may produce unexpected results as they're outside the standard easing range
        #[must_use]
        pub fn apply(self, t: f32) -> f32 {
            match self {
                Self::Linear => t,
                Self::EaseIn => t * t,
                Self::EaseOut => 1.0 - (1.0 - t) * (1.0 - t),
                Self::EaseInOut => {
                    if t < 0.5 {
                        2.0 * t * t
                    } else {
                        1.0 - 2.0 * (1.0 - t) * (1.0 - t)
                    }
                }
            }
        }
    }
}

/// File system utilities
pub mod file {
    use super::*;
    use std::path::Path;
    /// Calculate safe file copy buffer size based on file size
<<<<<<< HEAD
    /// 
    /// Buffer size rationale:
    /// - Small files (<1MB): 8KB buffer to minimize memory overhead
    /// - Medium files (<100MB): 64KB buffer for balanced performance/memory
    /// - Large files (≥100MB): 1MB buffer for maximum throughput
=======
>>>>>>> 13e98a50
    pub const fn calculate_copy_buffer_size(file_size: u64) -> Result<usize> {
        // Use different buffer sizes based on file size
        let buffer_size = if file_size < 1024 * 1024 {
            // < 1MB
            8192 // 8KB
        } else if file_size < 100 * 1024 * 1024 {
            // < 100MB  
            65536 // 64KB
        } else {
            1024 * 1024 // 1MB
        };

        Ok(buffer_size)
    }

    /// Validate file path and return normalized version
    pub fn normalize_path<P: AsRef<Path>>(path: P) -> Result<std::path::PathBuf> {
        let path = path.as_ref();

        // Convert to absolute path
        let absolute = path.canonicalize().map_err(|e| {
            AppError::Io(format!(
                "Failed to canonicalize path {}: {}",
                path.display(),
                e
            ))
        })?;

        Ok(absolute)
    }

    /// Calculate directory size safely
    pub fn calculate_directory_size<P: AsRef<Path>>(path: P) -> Result<u64> {
        use std::fs;

        let path = path.as_ref();
        if !path.is_dir() {
            return Err(AppError::InvalidData("Path is not a directory".to_string()));
        }

        let mut total_size = 0u64;

        fn visit_dir(dir: &Path, total: &mut u64) -> Result<()> {
            let entries = fs::read_dir(dir).map_err(|e| {
                AppError::Io(format!("Failed to read directory {}: {}", dir.display(), e))
            })?;

            for entry in entries {
                let entry = entry
                    .map_err(|e| AppError::Io(format!("Failed to read directory entry: {e}")))?;
                let path = entry.path();

                if path.is_dir() {
                    visit_dir(&path, total)?;
                } else {
                    let metadata = entry.metadata().map_err(|e| {
                        AppError::Io(format!(
                            "Failed to read metadata for {}: {}",
                            path.display(),
                            e
                        ))
                    })?;
                    *total = total.saturating_add(metadata.len());
                }
            }
            Ok(())
        }

        visit_dir(path, &mut total_size)?;
        Ok(total_size)
    }
}

#[cfg(test)]
mod tests {
    use super::*;

    #[test]
    fn test_audio_duration_calculation() {
        let tracks = vec![
            (44100, 44100), // 1 second at 44.1kHz
            (48000, 48000), // 1 second at 48kHz
        ];

        let total = audio::calculate_total_duration(&tracks).unwrap();
        assert!((total - 2.0).abs() < 0.01); // Should be ~2 seconds
    }

    #[test]
    fn test_database_pagination() {
        let pagination = database::calculate_pagination(100, 10, 3).unwrap();
        assert_eq!(pagination.total_pages, 10);
        assert_eq!(pagination.offset, 20);
        assert!(pagination.has_next);
        assert!(pagination.has_prev);
    }

    #[test]
    fn test_ui_grid_layout() {
        let layout = ui::calculate_grid_layout(800.0, 150.0, 10.0).unwrap();
        assert!(layout.columns >= 1);
        assert!(layout.item_width >= 150.0);
    }

    #[test]
    fn test_ui_animation_progress() {
        let progress =
            ui::calculate_animation_progress(0.5, 1.0, ui::EasingFunction::Linear).unwrap();
        assert_eq!(progress, 0.5);

        let progress =
            ui::calculate_animation_progress(0.5, 1.0, ui::EasingFunction::EaseIn).unwrap();
        assert_eq!(progress, 0.25); // 0.5^2
    }

    #[test]
    fn test_file_buffer_size() {
        let size = file::calculate_copy_buffer_size(500).unwrap();
        assert_eq!(size, 8192);

        let size = file::calculate_copy_buffer_size(50 * 1024 * 1024).unwrap();
        assert_eq!(size, 65536);

        let size = file::calculate_copy_buffer_size(200 * 1024 * 1024).unwrap();
        assert_eq!(size, 1024 * 1024);
    }
}<|MERGE_RESOLUTION|>--- conflicted
+++ resolved
@@ -280,16 +280,12 @@
 /// File system utilities
 pub mod file {
     use super::*;
-    use std::path::Path;
-    /// Calculate safe file copy buffer size based on file size
-<<<<<<< HEAD
+    use std::path::Path;    /// Calculate safe file copy buffer size based on file size
     /// 
     /// Buffer size rationale:
     /// - Small files (<1MB): 8KB buffer to minimize memory overhead
     /// - Medium files (<100MB): 64KB buffer for balanced performance/memory
     /// - Large files (≥100MB): 1MB buffer for maximum throughput
-=======
->>>>>>> 13e98a50
     pub const fn calculate_copy_buffer_size(file_size: u64) -> Result<usize> {
         // Use different buffer sizes based on file size
         let buffer_size = if file_size < 1024 * 1024 {
