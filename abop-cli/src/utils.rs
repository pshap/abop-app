--- conflicted
+++ resolved
@@ -19,10 +19,6 @@
 /// # Returns
 /// The total number of audiobooks, or an error if the query fails
 pub fn get_audiobook_count(db: &Database) -> CliResult<usize> {
-<<<<<<< HEAD
-=======
-    // Get all libraries first
->>>>>>> 31a17b4f
     let libraries = db
         .get_libraries()
         .with_database_context("fetching libraries")?;
@@ -48,11 +44,7 @@
 
     // Sum across all libraries for total count
     let mut total_count = 0;
-<<<<<<< HEAD
     for library in libraries {
-=======
-    for library in &libraries {
->>>>>>> 31a17b4f
         let count = db
             .count_audiobooks_in_library(library.id.as_str())
             .with_database_context("counting audiobooks")?;
@@ -84,13 +76,8 @@
 
     info!("📚 Total audiobooks found: {count}");
 
-<<<<<<< HEAD
     // Show sample audiobooks using cached libraries
     show_sample_audiobooks_with_libraries(db, &libraries)?;
-=======
-    // Show sample audiobooks
-    show_sample_audiobooks(db)?;
->>>>>>> 31a17b4f
 
     Ok(())
 }
@@ -114,15 +101,11 @@
     }
 
     // Use the first available library (we already checked libraries is not empty)
-<<<<<<< HEAD
     let library_id = libraries
         .first()
         .expect("No libraries found after non-empty check")
         .id
         .as_str();
-=======
-    let library_id = libraries.first().unwrap().id.as_str();
->>>>>>> 31a17b4f
 
     let total_count = db
         .count_audiobooks_in_library(library_id)
@@ -141,34 +124,19 @@
 
     Ok(())
 }
-
-<<<<<<< HEAD
 
 /// Show sample audiobooks from the database using pre-fetched libraries
 fn show_sample_audiobooks_with_libraries(
     db: &Database,
     libraries: &[abop_core::models::Library]
 ) -> CliResult<()> {
-=======
-/// Show sample audiobooks from the database
-fn show_sample_audiobooks(db: &Database) -> CliResult<()> {
-    // Get libraries to show audiobook examples
-    let libraries = db
-        .get_libraries()
-        .with_database_context("fetching libraries for samples")?;
-
->>>>>>> 31a17b4f
     if libraries.is_empty() {
         return Ok(());
     }
 
     let library_id = libraries
         .first()
-<<<<<<< HEAD
         .expect("Expected at least one library after non-empty check in show_sample_audiobooks")
-=======
-        .unwrap() // Safe: we checked !libraries.is_empty() above
->>>>>>> 31a17b4f
         .id
         .as_str();
 
@@ -316,8 +284,6 @@
             abop_core::models::audiobook::fallbacks::UNKNOWN_AUTHOR
         );
     }
-<<<<<<< HEAD
-
     #[test] 
     fn test_get_sampled_items() {
         // Test with empty collection
@@ -343,6 +309,5 @@
         let over_sampled = get_sampled_items(&small, Some(10));
         assert_eq!(over_sampled, vec![1, 2, 3]);
     }
-=======
->>>>>>> 31a17b4f
+    
 }