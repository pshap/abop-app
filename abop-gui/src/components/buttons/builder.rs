//! A fluent builder for creating Material Design 3 buttons with various styles and configurations.
//!
//! This module provides a type-safe builder API for creating buttons with different variants,
//! sizes, and states. It handles the complexity of Material Design 3 button theming and layout.
//!
//! # Examples
//!
//! ```no_run
//! use abop_gui::components::buttons::{self, ButtonVariant, IconPosition};
//! use abop_gui::styling::material::MaterialTokens;
//! use iced::Length;
//!
//! # fn example(tokens: &MaterialTokens) -> iced::Element<'static, ()> {
//! // Create a primary button with an icon
//! let button = buttons::button(tokens)
//!     .label("Save")
//!     .icon("save", IconPosition::Leading)
//!     .variant(ButtonVariant::Filled)
//!     .width(Length::Fixed(200.0))
//!     .on_press(())
//!     .build()
//!     .expect("Failed to build button");
//! # button
//! # }
//! ```

use crate::styling::material::MaterialButton;
use crate::styling::material::MaterialTokens;
use iced::{
    Alignment, Element, Length, Padding,
    widget::{Row, container, text},
};

use super::{
    error::{ButtonError, ButtonResult},
    icons::IconConfig,
    variants::{ButtonSize, ButtonVariant, IconPosition},
};

<<<<<<< HEAD
=======
/// Default icon size for buttons in pixels (equivalent to Large size)
/// Note: Using 24px (Large size) to maintain visual consistency with existing design
/// This matches ButtonSize::Large from variants.rs for icon-text combination buttons
const DEFAULT_ICON_SIZE: u16 = 24;

>>>>>>> 73440a3a
/// Default spacing between icon and text elements in pixels
const ICON_TEXT_SPACING: f32 = 8.0;

/// Macro to apply common container properties (width, height, padding)
/// Uses method chaining to avoid intermediate assignments when possible
macro_rules! apply_container_properties {
    ($container:expr, $width:expr, $height:expr, $padding:expr) => {{
        let result = $container;
        let result = if let Some(w) = $width { result.width(w) } else { result };
        let result = if let Some(h) = $height { result.height(h) } else { result };
        if let Some(p) = $padding { result.padding(p) } else { result }
    }};
}

/// A builder for creating Material Design 3 buttons with a fluent API.
///
/// # Examples
///
/// ```no_run
/// use abop_gui::components::buttons::{self, ButtonVariant, IconPosition};
/// use abop_gui::styling::material::MaterialTokens;
///
/// # fn example(tokens: &MaterialTokens) -> iced::Element<'static, ()> {
/// // Create a primary button with an icon
/// let button = buttons::button(tokens)
///     .label("Save")
///     .icon("save", IconPosition::Leading)
///     .variant(ButtonVariant::Filled)
///     .on_press(())
///     .build()
///     .expect("Failed to build button");
/// # button
/// # }
/// ```
pub struct ButtonBuilder<'a, M: Clone + 'a> {
    /// The Material Design tokens for theming
    tokens: &'a MaterialTokens,

    /// The button's label text
    label: Option<&'a str>,

    /// The button's icon configuration
    icon: Option<IconConfig<'a>>,

    /// The visual variant of the button
    variant: ButtonVariant,

    /// The size of the button
    size: ButtonSize,

    /// The message to send when the button is pressed
    on_press: Option<M>,

    /// Whether the button is disabled
    disabled: bool,

    /// The button's width
    width: Option<Length>,

    /// The button's height
    height: Option<Length>,

    /// Custom padding for the button
    padding: Option<Padding>,
}

impl<'a, M: Clone + 'a> ButtonBuilder<'a, M> {
    /// Create a new button builder with default settings
    pub fn new(tokens: &'a MaterialTokens) -> Self {
        Self {
            tokens,
            label: None,
            icon: None,
            variant: ButtonVariant::Filled,
            size: ButtonSize::Medium,
            width: None,
            height: None,
            padding: None,
            disabled: false,
            on_press: None,
        }
    }

    /// Set the button's label text
    pub fn label(mut self, label: &'a str) -> Self {
        self.label = Some(label);
        self
    }

    /// Set the button's icon
    pub fn icon(mut self, icon_name: &'a str, position: IconPosition) -> Self {
        self.icon = Some(IconConfig::new(
            icon_name,
            super::variants::icon_size(self.size),
            position,
        ));
        self
    }

    /// Set the button to be an icon-only button
    pub fn icon_only(mut self, icon_name: &'a str, size: ButtonSize) -> Self {
        self.size = size;
        self.icon = Some(IconConfig::new(
            icon_name,
            super::variants::icon_size(size),
            IconPosition::Only,
        ));
        self
    }

    /// Set the button's visual variant
    pub fn variant(mut self, variant: ButtonVariant) -> Self {
        self.variant = variant;
        self
    }

    /// Set the button's size
    pub fn size(mut self, size: ButtonSize) -> Self {
        self.size = size;
        // Update icon size if an icon is already set
        if let Some(icon) = &mut self.icon {
            icon.size = super::variants::icon_size(size);
        }
        self
    }

    /// Set the button's width
    pub fn width(mut self, width: Length) -> Self {
        self.width = Some(width);
        self
    }

    /// Set the button's height
    pub fn height(mut self, height: Length) -> Self {
        self.height = Some(height);
        self
    }

    /// Set the button's padding
    pub fn padding<P: Into<Padding>>(mut self, padding: P) -> Self {
        self.padding = Some(padding.into());
        self
    }

    /// Set the button to be disabled
    pub fn disabled(mut self) -> Self {
        self.disabled = true;
        self
    }    /// Set the message to send when the button is pressed
    pub fn on_press(mut self, message: M) -> Self {
        self.on_press = Some(message);
        self
    }

    /// Build the button element
    ///
    /// # Errors
    ///
    /// Returns `ButtonError` if:
    /// - The button has neither a label nor an icon
    /// - The button is enabled but no `on_press` handler is provided
    /// - The button has an invalid configuration (e.g., IconPosition::Only with both label and icon)
    pub fn build(self) -> ButtonResult<Element<'a, M>> {
        // Validate button configuration - check for both None and empty string
        let has_label = self.label.is_some_and(|label| !label.is_empty());
        let has_icon = self.icon.is_some();

        if !has_label && !has_icon {
            return Err(ButtonError::MissingLabelAndIcon);
        }

        if !self.disabled && self.on_press.is_none() {
            return Err(ButtonError::MissingOnPress);
        } // Validate icon position early
        if let (Some(label), Some(icon)) = (&self.label, &self.icon)
            && icon.position == IconPosition::Only
            && !label.is_empty()
        {
            return Err(ButtonError::InvalidIconPosition);
<<<<<<< HEAD
        }        // Create the button content based on what's available (icon, label, or both)
        let label = self.label;
        let icon = self.icon;
        let width = self.width;
        let height = self.height;
        let padding = self.padding;
        
        let content: Element<'a, M> = match (label, icon) {
            (Some(label), Some(icon)) => {
                // Button with both icon and label
                let icon_element: Element<'a, M> = container(icon.to_element::<M>())
                    .width(icon.size.value())
                    .height(icon.size.value())
=======
        }

        // Create the button content based on what's available (icon, label, or both)
        let content: Element<'a, M> = match (self.label, self.icon) {
            (Some(label), Some(icon)) => {                // Button with both icon and label
                let icon_element: Element<'a, M> = container(icon.to_element::<M>())
                    .width(DEFAULT_ICON_SIZE)
                    .height(DEFAULT_ICON_SIZE)
>>>>>>> 73440a3a
                    .into();

                let text_element: Element<'a, M> = text(label).into();

                // Create a row with icon and text in the correct order based on position
                let row: Element<'a, M> = match icon.position {
                    IconPosition::Leading => Row::new()
                        .spacing(ICON_TEXT_SPACING)
                        .push(icon_element)
                        .push(text_element)
                        .align_y(Alignment::Center)
                        .into(),
                    IconPosition::Trailing => Row::new()
                        .spacing(ICON_TEXT_SPACING)
                        .push(text_element)
                        .push(icon_element)
                        .align_y(Alignment::Center)
                        .into(),
                    IconPosition::Only => {
                        // This case is prevented by the early validation in the build() method
                        return Err(ButtonError::InvalidIconPosition);
                    }
<<<<<<< HEAD
                };

                // Apply sizing and padding using the macro
                apply_container_properties!(container(row), width, height, padding).into()
            }
            (Some(label), None) => {
                // Button with label only
                let text_widget: Element<'a, M> = text(label).into();

                // Create a container for the text and apply properties using the macro
                let container_with_alignment = container(text_widget)
=======
                };                // Apply sizing and padding if specified
                let mut container = container(row);

                if let Some(width) = self.width {
                    container = container.width(width);
                }

                if let Some(height) = self.height {
                    container = container.height(height);
                }

                if let Some(padding) = self.padding {
                    container = container.padding(padding);
                }

                container.into()
            }
            (Some(label), None) => {
                // Button with label only
                let text_widget: Element<'a, M> = text(label).into();                // Create a container for the text to handle padding and sizing
                let mut container = container(text_widget)
>>>>>>> 73440a3a
                    .width(Length::Shrink) // Size to content for proper button layout
                    .align_x(Alignment::Center)
                    .align_y(Alignment::Center);
                
                apply_container_properties!(container_with_alignment, width, height, padding).into()
            }
            (None, Some(icon)) => {
                // Icon-only button
<<<<<<< HEAD
                let icon_element = icon.to_element::<M>();

                // Create a container for the icon and apply properties using the macro
                let container_with_alignment = container(icon_element)
                    .height(icon.size.value())
=======
                let icon_element = icon.to_element::<M>();                // Create a container for the icon with default size
                let mut container = container(icon_element)
                    .height(DEFAULT_ICON_SIZE)
>>>>>>> 73440a3a
                    .width(Length::Shrink) // Size to content for proper button layout
                    .align_x(Alignment::Center)
                    .align_y(Alignment::Center);
                
                apply_container_properties!(container_with_alignment, width, height, padding).into()
            }
            (None, None) => unreachable!(), // Already validated above
        };

        // Create the button with the content
        let mut button =
            MaterialButton::new_with_content(content, self.tokens).variant(self.variant.into());

        if self.disabled {
            button = button.disabled();
        }

        if let Some(on_press) = self.on_press {
            button = button.on_press(on_press);
        }

        Ok(button.into())
    }
}

// Conversion from our ButtonVariant to the MaterialButtonVariant
impl From<ButtonVariant> for crate::styling::material::MaterialButtonVariant {
    fn from(variant: ButtonVariant) -> Self {
        use crate::styling::material::MaterialButtonVariant as MBV;

        match variant {
            ButtonVariant::Filled => MBV::Filled,
            ButtonVariant::FilledTonal => MBV::FilledTonal,
            ButtonVariant::Outlined => MBV::Outlined,
            ButtonVariant::Text => MBV::Text,
        }
    }
}

#[cfg(test)]
mod tests {
    use super::*;
    use iced::Length;

    #[derive(Debug, Clone, PartialEq)]
    enum TestMessage {
        Clicked,
    }

    #[test]
    fn test_button_builder_new() {
        let tokens = MaterialTokens::default();
        let builder = ButtonBuilder::<TestMessage>::new(&tokens);

        assert!(builder.label.is_none());
        assert!(builder.icon.is_none());
        assert_eq!(builder.variant, ButtonVariant::Filled);
        assert_eq!(builder.size, ButtonSize::Medium);
        assert!(builder.on_press.is_none());
        assert!(!builder.disabled);
    }

    #[test]
    fn test_button_builder_fluent() {
        let tokens = MaterialTokens::default();

        let builder = ButtonBuilder::<TestMessage>::new(&tokens)
            .label("Test")
            .icon("test", IconPosition::Leading)
            .variant(ButtonVariant::Outlined)
            .size(ButtonSize::Large)
            .on_press(TestMessage::Clicked)
            .width(Length::Fixed(200.0))
            .height(Length::Fixed(50.0))
            .padding(Padding::from(10.0));

        assert_eq!(builder.label, Some("Test"));
        assert!(builder.icon.is_some());
        assert_eq!(builder.variant, ButtonVariant::Outlined);
        assert_eq!(builder.size, ButtonSize::Large);
        assert!(matches!(builder.on_press, Some(TestMessage::Clicked)));
        assert_eq!(builder.width, Some(Length::Fixed(200.0)));
        assert_eq!(builder.height, Some(Length::Fixed(50.0)));
        assert_eq!(builder.padding, Some(Padding::from(10.0)));
    }

    #[test]
    fn test_build_valid_button() {
        let tokens = MaterialTokens::default();

        // Test with label only
        let result = ButtonBuilder::new(&tokens)
            .label("Test")
            .on_press(TestMessage::Clicked)
            .build();

        assert!(result.is_ok());

        // Test with icon only
        let result = ButtonBuilder::new(&tokens)
            .icon_only("favorite", ButtonSize::Medium)
            .on_press(TestMessage::Clicked)
            .build();

        assert!(result.is_ok());
    }

    #[test]
    fn test_build_missing_label_and_icon() {
        let tokens = MaterialTokens::default();

        let result = ButtonBuilder::<TestMessage>::new(&tokens)
            .on_press(TestMessage::Clicked)
            .build();

        assert!(matches!(result, Err(ButtonError::MissingLabelAndIcon)));

        // Test with empty label
        let result = ButtonBuilder::new(&tokens)
            .label("")
            .on_press(TestMessage::Clicked)
            .build();

        assert!(matches!(result, Err(ButtonError::MissingLabelAndIcon)));
    }

    #[test]
    fn test_build_missing_on_press() {
        let tokens = MaterialTokens::default();

        // Test with label but no on_press
        let result = ButtonBuilder::<TestMessage>::new(&tokens)
            .label("Test")
            .build();

        assert!(matches!(result, Err(ButtonError::MissingOnPress)));

        // Test with icon but no on_press
        let result = ButtonBuilder::<TestMessage>::new(&tokens)
            .icon_only("favorite", ButtonSize::Medium)
            .build();

        assert!(matches!(result, Err(ButtonError::MissingOnPress)));
    }

    #[test]
    fn test_build_disabled_no_on_press() {
        let tokens = MaterialTokens::default();

        // Should not require on_press when disabled (with label)
        let result = ButtonBuilder::<TestMessage>::new(&tokens)
            .label("Disabled")
            .disabled()
            .build();

        assert!(result.is_ok());

        // Should not require on_press when disabled (with icon)
        let result = ButtonBuilder::<TestMessage>::new(&tokens)
            .icon_only("favorite", ButtonSize::Medium)
            .disabled()
            .build();

        assert!(result.is_ok());
    }

    #[test]
    fn test_icon_positioning() {
        let tokens = MaterialTokens::default();

        // Test leading icon position
        let result = ButtonBuilder::new(&tokens)
            .label("Test")
            .icon("favorite", IconPosition::Leading)
            .on_press(TestMessage::Clicked)
            .build();

        assert!(result.is_ok());

        // Test trailing icon position
        let result = ButtonBuilder::new(&tokens)
            .label("Test")
            .icon("favorite", IconPosition::Trailing)
            .on_press(TestMessage::Clicked)
            .build();

        assert!(result.is_ok());

        // Test icon-only (using icon_only method)
        let result = ButtonBuilder::new(&tokens)
            .icon_only("favorite", ButtonSize::Medium)
            .on_press(TestMessage::Clicked)
            .build();

        assert!(result.is_ok());
    }

    #[test]
    fn test_invalid_icon_position() {
        let tokens = MaterialTokens::default();

        // Test setting IconPosition::Only when label is already present
        let result = ButtonBuilder::new(&tokens)
            .label("Test")
            .icon("favorite", IconPosition::Only)
            .on_press(TestMessage::Clicked)
            .build();

        assert!(matches!(result, Err(ButtonError::InvalidIconPosition)));
    }
}<|MERGE_RESOLUTION|>--- conflicted
+++ resolved
@@ -37,14 +37,6 @@
     variants::{ButtonSize, ButtonVariant, IconPosition},
 };
 
-<<<<<<< HEAD
-=======
-/// Default icon size for buttons in pixels (equivalent to Large size)
-/// Note: Using 24px (Large size) to maintain visual consistency with existing design
-/// This matches ButtonSize::Large from variants.rs for icon-text combination buttons
-const DEFAULT_ICON_SIZE: u16 = 24;
-
->>>>>>> 73440a3a
 /// Default spacing between icon and text elements in pixels
 const ICON_TEXT_SPACING: f32 = 8.0;
 
@@ -224,8 +216,9 @@
             && !label.is_empty()
         {
             return Err(ButtonError::InvalidIconPosition);
-<<<<<<< HEAD
-        }        // Create the button content based on what's available (icon, label, or both)
+        }
+
+        // Create the button content based on what's available (icon, label, or both)
         let label = self.label;
         let icon = self.icon;
         let width = self.width;
@@ -238,16 +231,6 @@
                 let icon_element: Element<'a, M> = container(icon.to_element::<M>())
                     .width(icon.size.value())
                     .height(icon.size.value())
-=======
-        }
-
-        // Create the button content based on what's available (icon, label, or both)
-        let content: Element<'a, M> = match (self.label, self.icon) {
-            (Some(label), Some(icon)) => {                // Button with both icon and label
-                let icon_element: Element<'a, M> = container(icon.to_element::<M>())
-                    .width(DEFAULT_ICON_SIZE)
-                    .height(DEFAULT_ICON_SIZE)
->>>>>>> 73440a3a
                     .into();
 
                 let text_element: Element<'a, M> = text(label).into();
@@ -270,7 +253,6 @@
                         // This case is prevented by the early validation in the build() method
                         return Err(ButtonError::InvalidIconPosition);
                     }
-<<<<<<< HEAD
                 };
 
                 // Apply sizing and padding using the macro
@@ -282,29 +264,6 @@
 
                 // Create a container for the text and apply properties using the macro
                 let container_with_alignment = container(text_widget)
-=======
-                };                // Apply sizing and padding if specified
-                let mut container = container(row);
-
-                if let Some(width) = self.width {
-                    container = container.width(width);
-                }
-
-                if let Some(height) = self.height {
-                    container = container.height(height);
-                }
-
-                if let Some(padding) = self.padding {
-                    container = container.padding(padding);
-                }
-
-                container.into()
-            }
-            (Some(label), None) => {
-                // Button with label only
-                let text_widget: Element<'a, M> = text(label).into();                // Create a container for the text to handle padding and sizing
-                let mut container = container(text_widget)
->>>>>>> 73440a3a
                     .width(Length::Shrink) // Size to content for proper button layout
                     .align_x(Alignment::Center)
                     .align_y(Alignment::Center);
@@ -313,17 +272,11 @@
             }
             (None, Some(icon)) => {
                 // Icon-only button
-<<<<<<< HEAD
                 let icon_element = icon.to_element::<M>();
 
                 // Create a container for the icon and apply properties using the macro
                 let container_with_alignment = container(icon_element)
                     .height(icon.size.value())
-=======
-                let icon_element = icon.to_element::<M>();                // Create a container for the icon with default size
-                let mut container = container(icon_element)
-                    .height(DEFAULT_ICON_SIZE)
->>>>>>> 73440a3a
                     .width(Length::Shrink) // Size to content for proper button layout
                     .align_x(Alignment::Center)
                     .align_y(Alignment::Center);
