use iced::widget::{column, container, row, text};
use iced::{Element, Length};
use std::path::PathBuf;

use abop_core::PlayerState;
use abop_core::scanner::ScanProgress;

use crate::messages::Message;
use crate::styling::material::MaterialTokens;
use crate::theme::ThemeMode;

/// Parameters for the status display view
#[derive(Debug, Clone)]
pub struct StatusDisplayParams<'a> {
    /// Whether the library is being scanned
    pub scanning: bool,
    /// Progress of the scan operation
    pub scan_progress: Option<f32>,
    /// Whether audio is being processed
    pub processing_audio: bool,
    /// Progress of audio processing
    pub processing_progress: Option<f32>,
    /// Status message for processing
    pub processing_status: Option<&'a str>,
    /// Current audio player state
    pub player_state: PlayerState,
    /// Path to the currently playing file
    pub current_playing_file: Option<&'a PathBuf>,
    /// Number of selected audiobooks
    pub selected_count: usize,
    /// Total number of audiobooks
    pub total_count: usize,
    /// The current theme mode for styling
    pub theme: ThemeMode,
}

/// Parameters for the enhanced status display view
#[derive(Debug, Clone)]
pub struct EnhancedStatusDisplayParams<'a> {
    /// Whether the library is being scanned
    pub scanning: bool,
    /// Enhanced scan progress information
    pub scan_progress: Option<ScanProgress>,
    /// Cached scan progress text to avoid frequent formatting
    pub cached_scan_progress_text: Option<&'a str>,
    /// Whether audio is being processed
    pub processing_audio: bool,
    /// Progress of audio processing
    pub processing_progress: Option<f32>,
    /// Cached processing progress text to avoid frequent formatting
    pub cached_processing_progress_text: Option<&'a str>,
    /// Status message for processing
    pub processing_status: Option<&'a str>,
    /// Current audio player state
    pub player_state: PlayerState,
    /// Path to the currently playing file
    pub current_playing_file: Option<&'a PathBuf>,
    /// Number of selected audiobooks
    pub selected_count: usize,
    /// Total number of audiobooks
    pub total_count: usize,
    /// The current theme mode for styling
    pub theme: ThemeMode,
}

/// Status display component for showing application and playback status.
///
/// This struct is used to render the status bar in the application, providing feedback on
/// scanning, processing, and playback operations, as well as selection counts. It is typically
/// used in the library and audio mixdown views to keep users informed about ongoing actions.
pub struct StatusDisplay;

impl StatusDisplay {
    /// Renders the status display view
    ///
    /// # Arguments
    /// * `scanning` - Whether the library is being scanned
    /// * `scan_progress` - Progress of the scan operation
    /// * `processing_audio` - Whether audio is being processed
    /// * `processing_progress` - Progress of audio processing
    /// * `processing_status` - Status message for processing
    /// * `player_state` - Current audio player state
    /// * `current_playing_file` - Path to the currently playing file
    /// * `selected_count` - Number of selected audiobooks
    /// * `total_count` - Total number of audiobooks
    /// * `theme` - The current theme mode for styling
    /// * `tokens` - Material Design tokens for styling
    ///
    /// # Returns    /// An Iced `Element` representing the status display UI
    #[allow(clippy::too_many_arguments)]
    #[must_use]
    pub fn view<'a>(
        scanning: bool,
        scan_progress: Option<f32>,
        processing_audio: bool,
        processing_progress: Option<f32>,
        processing_status: Option<&'a str>,
        _player_state: &PlayerState,
        _current_playing_file: Option<&PathBuf>,
        _selected_count: usize, // Mark as intentionally unused
        _total_count: usize,    // Mark as intentionally unused
        _theme: ThemeMode,
        tokens: &'a MaterialTokens,
    ) -> Element<'a, Message> {
        let mut status_column = column![];

        // Show scanning progress if active
        if scanning {
            let scan_label = String::from("Scanning library...");
            let progress_text = if let Some(progress) = scan_progress {
                format!("{:.1}% - {}", progress * 100.0, scan_label)
            } else {
                scan_label
            };
            status_column = status_column.push(text(progress_text));
        }

        // Show audio processing progress if active
        if processing_audio {
            let processing_label = processing_status
                .unwrap_or("Processing audio...")
                .to_string();
            let progress_text = if let Some(progress) = processing_progress {
                format!("{:.1}% - {}", progress * 100.0, processing_label)
            } else {
                processing_label
            };
            status_column = status_column.push(text(progress_text));
        }

        status_column.spacing(tokens.spacing().md as u16).into()
    }

    /// Creates a footer bar for displaying the total audiobooks available
    #[must_use]
    pub fn app_footer<'a>(total_count: usize, _theme: ThemeMode) -> Element<'a, Message> {
        let footer_text = format!("{total_count} audiobooks available");

        // Create a simple container with the footer text
        container(text(footer_text).size(14))
            .align_x(iced::alignment::Horizontal::Center)
            .align_y(iced::alignment::Vertical::Center)
            .width(Length::Fill)
            .height(Length::Fixed(36.0)) // Fixed height for the footer
            .into()
    }

    /// Enhanced status display with detailed progress information and ETA
    #[must_use]
    pub fn enhanced_view<'a>(
        params: EnhancedStatusDisplayParams<'a>,
        tokens: &'a MaterialTokens,
    ) -> Element<'a, Message> {
        let mut status_column = column![];

        // Show enhanced scanning progress if active
        if params.scanning {
            if let Some(progress) = &params.scan_progress {
                // Extract information from ScanProgress enum
                let (progress_percentage, processed, total, current_file) = match progress {
                    abop_core::scanner::ScanProgress::Started { total_files } => {
                        (0.0, 0, *total_files, "Starting scan...")
                    }
                    abop_core::scanner::ScanProgress::FileProcessed {
                        current,
                        total,
                        file_name,
                        progress_percentage,
                    } => (*progress_percentage, *current, *total, file_name.as_str()),
                    abop_core::scanner::ScanProgress::BatchCommitted {
                        total_processed, ..
                    } => (
                        0.5,
                        *total_processed,
                        *total_processed,
                        "Processing batch...",
                    ),
                    abop_core::scanner::ScanProgress::Complete { processed, .. } => {
                        (1.0, *processed, *processed, "Scan completed!")
                    }
                    abop_core::scanner::ScanProgress::Cancelled { processed, .. } => {
                        (0.0, *processed, *processed, "Scan cancelled")
                    }
                };

<<<<<<< HEAD
                // Use cached progress text if available, otherwise fall back to formatting
                let progress_text = if let Some(cached_text) = params.cached_scan_progress_text {
                    text(cached_text).size(12)
                } else {
                    text(format!("Progress: {:.1}%", progress_percentage * 100.0)).size(12)
                };
=======
                let progress_text =
                    text(format!("Progress: {:.1}%", progress_percentage * 100.0)).size(12);
>>>>>>> 13e98a50
                let scan_label =
                    format!("Scanning: {processed} of {total} files\nCurrent: {current_file}");
                let progress_display = text(scan_label);
                let progress_row = column![
                    progress_display,
                    row![progress_text].spacing(tokens.spacing().md as u16)
                ]
                .spacing(tokens.spacing().sm as u16);

                status_column = status_column.push(progress_row);
            } else {
                let scan_label = String::from("Scanning library...");
                status_column = status_column.push(text(scan_label));
            }
        }

        // Show audio processing progress if active
        if params.processing_audio {
            let processing_status = params
                .processing_status
                .unwrap_or("Processing audio...")
                .to_string();
            let progress_text = if let Some(cached_text) = params.cached_processing_progress_text {
                // Use cached percentage text with status
                format!("{} - {}", cached_text, processing_status)
            } else if let Some(progress) = params.processing_progress {
                // Fall back to direct formatting if no cache available
                format!("{:.1}% - {}", progress * 100.0, processing_status)
            } else {
                processing_status
            };
            status_column = status_column.push(text(progress_text));
        }

        status_column.spacing(tokens.spacing().md as u16).into()
    }
}<|MERGE_RESOLUTION|>--- conflicted
+++ resolved
@@ -180,20 +180,14 @@
                     }
                     abop_core::scanner::ScanProgress::Cancelled { processed, .. } => {
                         (0.0, *processed, *processed, "Scan cancelled")
-                    }
-                };
-
-<<<<<<< HEAD
+                    }                };
+
                 // Use cached progress text if available, otherwise fall back to formatting
                 let progress_text = if let Some(cached_text) = params.cached_scan_progress_text {
                     text(cached_text).size(12)
                 } else {
                     text(format!("Progress: {:.1}%", progress_percentage * 100.0)).size(12)
                 };
-=======
-                let progress_text =
-                    text(format!("Progress: {:.1}%", progress_percentage * 100.0)).size(12);
->>>>>>> 13e98a50
                 let scan_label =
                     format!("Scanning: {processed} of {total} files\nCurrent: {current_file}");
                 let progress_display = text(scan_label);
